--- conflicted
+++ resolved
@@ -74,19 +74,12 @@
 It can easily get frustrating and error-prone to write everytime the same `{:ok, _}` matches. Let's see how we can do this using Noether:
 
 ```elixir
-<<<<<<< HEAD
-=======
 alias Noether.Either
->>>>>>> 8fb7c470
 alias Noether.List
 
 [f1(), f2(), f3(), f4()]
 |> List.sequence()
-<<<<<<< HEAD
-|> List.unwrap()
-=======
 |> Either.unwrap()
->>>>>>> 8fb7c470
 ```
 
 Easier to read, less verbose, and it encapsulates the handling of `{:ok, _}` tuples. You can focus on writing actual logic instead of repeating the same pattern matches every time.
